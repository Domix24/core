import {Command} from '../command'
import {PJSON} from './pjson'
import {Topic} from './topic'

export interface PluginOptions {
  children?: Plugin[]
  errorOnManifestCreate?: boolean
  flexibleTaxonomy?: boolean
  ignoreManifest?: boolean
  isRoot?: boolean
  name?: string
  parent?: Plugin
  respectNoCacheDefault?: boolean
  root: string
  tag?: string
  type?: string
  url?: string
}

export interface Options extends PluginOptions {
  channel?: string
  devPlugins?: boolean
  enablePerf?: boolean
  jitPlugins?: boolean
  plugins?: Map<string, Plugin>
  userPlugins?: boolean
  version?: string
}

export interface Plugin {
  /**
   * ../config version
   */
  _base: string
  /**
   * aliases from package.json dependencies
   */
  alias: string
  readonly commandIDs: string[]
  commands: Command.Loadable[]
  findCommand(id: string, opts: {must: true}): Promise<Command.Class>
  findCommand(id: string, opts?: {must: boolean}): Promise<Command.Class> | undefined
  readonly hasManifest: boolean
  hooks: {[k: string]: string[]}
  /**
   * True if the plugin is the root plugin.
   */
  isRoot: boolean
  load(): Promise<void>

  /**
   * Plugin is written in ESM or CommonJS
   */
  moduleType: 'commonjs' | 'module'

  /**
   * name from package.json
   */
  name: string
<<<<<<< HEAD
  parent?: Plugin
=======
  readonly options: Options
>>>>>>> 266d4d58
  /**
   * full package.json
   *
   * parsed with read-pkg
   */
  pjson: PJSON.CLI | PJSON.Plugin
  /**
   * base path of plugin
   */
  root: string
  /**
   * npm dist-tag of plugin
   * only used for user plugins
   */
  tag?: string

  readonly topics: Topic[]
  /**
   * used to tell the user how the plugin was installed
   * examples: core, link, user, dev
   */
  type: string
  /**
   * if it appears to be an npm package but does not look like it's really a CLI plugin, this is set to false
   */
  valid: boolean

  /**
   * version from package.json
   *
   * example: 1.2.3
   */
  version: string
}<|MERGE_RESOLUTION|>--- conflicted
+++ resolved
@@ -57,11 +57,8 @@
    * name from package.json
    */
   name: string
-<<<<<<< HEAD
+  readonly options: Options
   parent?: Plugin
-=======
-  readonly options: Options
->>>>>>> 266d4d58
   /**
    * full package.json
    *
